# 
# pact.py
# 
# Author(s):
# Georg Rutishauser <georgr@iis.ee.ethz.ch>
# 
# Copyright (c) 2020-2021 ETH Zurich.
# 
# Licensed under the Apache License, Version 2.0 (the "License");
# you may not use this file except in compliance with the License.
# You may obtain a copy of the License at
# 
# http://www.apache.org/licenses/LICENSE-2.0
# 
# Unless required by applicable law or agreed to in writing, software
# distributed under the License is distributed on an "AS IS" BASIS,
# WITHOUT WARRANTIES OR CONDITIONS OF ANY KIND, either express or implied.
# See the License for the specific language governing permissions and
# limitations under the License.
# 

from torch import nn

<<<<<<< HEAD
from quantlib.algorithms.pact import PACTUnsignedAct, PACTConv2d, PACTLinear
from quantlib.algorithms.pact import PACTActController, PACTLinearController
from quantlib.editing.lightweight import LightweightGraph, LightweightEditor
from quantlib.editing.lightweight.rules import LightweightRule
from quantlib.editing.lightweight.rules.filters import TypeFilter, VariadicOrFilter, NameFilter

import IPython  # for debugging


class PACTSequential(LightweightGraph):

    def __init__(self, net: nn.Module, config: dict):

        super(PACTSequential, self).__init__(net)
        # make filter for convs
        conv_filter = VariadicOrFilter(*[TypeFilter(t) for t in (nn.Conv2d, PACTConv2d)])
        self.conv_filter = conv_filter
        # make filter for linears
        lin_filter = VariadicOrFilter(*[TypeFilter(t) for t in (nn.Linear, PACTLinear)])
        self.lin_filter = lin_filter
        # make filter for activations
        act_filter = VariadicOrFilter(*[TypeFilter(t) for t in (nn.ReLU, PACTUnsignedAct)])
        self.act_filter = act_filter
        if config is not None:
            self.conv_config = config['PACTConv2d']
            self.lin_config = config['PACTLinear']
            self.act_config = config['PACTUnsignedAct']
        else:
            self.conv_config = None
            self.lin_config = None
            self.act_config = None

    @property
    def conv_nodes(self):
        return self.conv_filter.find(self.nodes_list)

    @property
    def linear_nodes(self):
        return self.lin_filter.find(self.nodes_list)

    @property
    def act_nodes(self):
        return self.act_filter.find(self.nodes_list)

    def quantize_convs(self):
        # n_levels=-1 is interpreted as "do not quantize"
        # conv_config['n_levels'] should be a key-value dict with indices into
        # the list of conv nodes as keys and the number of levels as values
        if self.conv_config is None:
            print("PACTSequential: quantize_convs() called but no config supplied - returning!")
            return
        lvl_cfg = self.conv_config['n_levels']
        # all other config entries should be usable as kwargs for PACTConv2d
        other_cfg = {k: v for k, v in self.conv_config.items() if k != 'n_levels'}

        def replace_conv(c: nn.Conv2d, n_levels: int):
            pc = PACTConv2d.from_conv2d(c, n_levels=n_levels, **other_cfg)
            return pc

        for k, n in lvl_cfg.items():
=======
import quantlib.editing.lightweight as qlw
from quantlib.editing.lightweight import LightweightGraph
import quantlib.editing.lightweight.rules as qlr
from quantlib.editing.lightweight.rules.filters import VariadicOrFilter, NameFilter, TypeFilter
from quantlib.editing.fx.passes.pact import HarmonizePACTNetPass, PACT_symbolic_trace

from quantlib.algorithms.pact.pact_ops import *
from quantlib.algorithms.pact.pact_controllers import *

def pact_recipe(net : nn.Module,
                config : dict):

    # config is expected to contain 3 keys for each layer type:
    # PACTConv2d, PACTLinear, PACTUnsignedAct
    # their values are dicts with keys that will be used as NameFilter
    # arguments containing the kwargs for each layer.
    # An additional dict is expected to be stored under the key "kwargs", which
    # is used as the default kwargs.
    # Under the key "harmonize", the configuration for the harmonization pass
    # should be stored.

    filter_conv2d = TypeFilter(nn.Conv2d)
    filter_linear = TypeFilter(nn.Linear)
    filter_acts = TypeFilter(nn.ReLU)

    rhos = []
    conv_cfg = config["PACTConv2d"]
    lin_cfg = config["PACTLinear"]
    act_cfg = config["PACTUnsignedAct"]


    def make_rules(cfg : dict,
                   rule : type):
        rules = []
        default_cfg = cfg["kwargs"] if "kwargs" in cfg.keys() else {}
        layer_keys = [k for k in cfg.keys() if k != "kwargs"]
        for k in layer_keys:
>>>>>>> d5a0b346
            filt = NameFilter(k)
            kwargs = default_cfg.copy()
            kwargs.update(cfg[k])
            rho = rule(filt, **kwargs)
            rules.append(rho)
        return rules

    rhos += make_rules(conv_cfg,
                       qlr.pact.ReplaceConvLinearPACTRule)
    rhos += make_rules(lin_cfg,
                       qlr.pact.ReplaceConvLinearPACTRule)
    rhos += make_rules(act_cfg,
                       qlr.pact.ReplaceActPACTRule)

    lwg = qlw.LightweightGraph(net)
    lwe = qlw.LightweightEditor(lwg)

    lwe.startup()
    for rho in rhos:
        lwe.set_lwr(rho)
        lwe.apply()
    lwe.shutdown()

    return lwe._graph.net

def get_pact_controllers(net : nn.Module, schedules : dict, kwargs_linear : dict = {}, kwargs_activation : dict = {}):
    filter_intadd = TypeFilter(PACTIntegerAdd)
    net_nodes_intadds_dissolved = LightweightGraph.build_nodes_list(net)
    net_nodes_intadds_intact = LightweightGraph.build_nodes_list(net, leaf_types=(PACTIntegerAdd,))
    lin_modules = PACTLinearController.get_modules(net)
    act_modules = PACTActController.get_modules(net)

    lin_ctrl = PACTLinearController(lin_modules, schedules["linear"], **kwargs_linear)
    act_ctrl = PACTActController(act_modules, schedules["activation"], **kwargs_activation)

    return lin_ctrl, act_ctrl<|MERGE_RESOLUTION|>--- conflicted
+++ resolved
@@ -21,68 +21,6 @@
 
 from torch import nn
 
-<<<<<<< HEAD
-from quantlib.algorithms.pact import PACTUnsignedAct, PACTConv2d, PACTLinear
-from quantlib.algorithms.pact import PACTActController, PACTLinearController
-from quantlib.editing.lightweight import LightweightGraph, LightweightEditor
-from quantlib.editing.lightweight.rules import LightweightRule
-from quantlib.editing.lightweight.rules.filters import TypeFilter, VariadicOrFilter, NameFilter
-
-import IPython  # for debugging
-
-
-class PACTSequential(LightweightGraph):
-
-    def __init__(self, net: nn.Module, config: dict):
-
-        super(PACTSequential, self).__init__(net)
-        # make filter for convs
-        conv_filter = VariadicOrFilter(*[TypeFilter(t) for t in (nn.Conv2d, PACTConv2d)])
-        self.conv_filter = conv_filter
-        # make filter for linears
-        lin_filter = VariadicOrFilter(*[TypeFilter(t) for t in (nn.Linear, PACTLinear)])
-        self.lin_filter = lin_filter
-        # make filter for activations
-        act_filter = VariadicOrFilter(*[TypeFilter(t) for t in (nn.ReLU, PACTUnsignedAct)])
-        self.act_filter = act_filter
-        if config is not None:
-            self.conv_config = config['PACTConv2d']
-            self.lin_config = config['PACTLinear']
-            self.act_config = config['PACTUnsignedAct']
-        else:
-            self.conv_config = None
-            self.lin_config = None
-            self.act_config = None
-
-    @property
-    def conv_nodes(self):
-        return self.conv_filter.find(self.nodes_list)
-
-    @property
-    def linear_nodes(self):
-        return self.lin_filter.find(self.nodes_list)
-
-    @property
-    def act_nodes(self):
-        return self.act_filter.find(self.nodes_list)
-
-    def quantize_convs(self):
-        # n_levels=-1 is interpreted as "do not quantize"
-        # conv_config['n_levels'] should be a key-value dict with indices into
-        # the list of conv nodes as keys and the number of levels as values
-        if self.conv_config is None:
-            print("PACTSequential: quantize_convs() called but no config supplied - returning!")
-            return
-        lvl_cfg = self.conv_config['n_levels']
-        # all other config entries should be usable as kwargs for PACTConv2d
-        other_cfg = {k: v for k, v in self.conv_config.items() if k != 'n_levels'}
-
-        def replace_conv(c: nn.Conv2d, n_levels: int):
-            pc = PACTConv2d.from_conv2d(c, n_levels=n_levels, **other_cfg)
-            return pc
-
-        for k, n in lvl_cfg.items():
-=======
 import quantlib.editing.lightweight as qlw
 from quantlib.editing.lightweight import LightweightGraph
 import quantlib.editing.lightweight.rules as qlr
@@ -91,6 +29,7 @@
 
 from quantlib.algorithms.pact.pact_ops import *
 from quantlib.algorithms.pact.pact_controllers import *
+
 
 def pact_recipe(net : nn.Module,
                 config : dict):
@@ -120,7 +59,6 @@
         default_cfg = cfg["kwargs"] if "kwargs" in cfg.keys() else {}
         layer_keys = [k for k in cfg.keys() if k != "kwargs"]
         for k in layer_keys:
->>>>>>> d5a0b346
             filt = NameFilter(k)
             kwargs = default_cfg.copy()
             kwargs.update(cfg[k])
@@ -146,6 +84,7 @@
 
     return lwe._graph.net
 
+
 def get_pact_controllers(net : nn.Module, schedules : dict, kwargs_linear : dict = {}, kwargs_activation : dict = {}):
     filter_intadd = TypeFilter(PACTIntegerAdd)
     net_nodes_intadds_dissolved = LightweightGraph.build_nodes_list(net)
