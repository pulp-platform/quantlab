--- conflicted
+++ resolved
@@ -19,23 +19,48 @@
 # limitations under the License.
 # 
 
-from .transform_a import TransformA, CIFAR10PACTQuantTransform
+import torch
+import torchvision
 
-<<<<<<< HEAD
+from systems.utils.data import default_dataset_cv_split
+from systems.CIFAR10.utils.transforms import CIFAR10PACTQuantTransform
+
 from .transform_a import TransformA
 from .transform_b import TransformB
-from systems.utils.data import default_dataset_cv_split
-=======
-from systems.CIFAR10.utils.data import load_cifar10 as load_data_set
->>>>>>> d5a0b346
 
 
 __all__ = [
     'load_data_set',
     'TransformA',
-<<<<<<< HEAD
     'TransformB',
-=======
     'CIFAR10PACTQuantTransform',
->>>>>>> d5a0b346
 ]
+
+
+def load_data_set(partition: str,
+                  path_data: str,
+                  n_folds: int,
+                  current_fold_id: int,
+                  cv_seed: int,
+                  transform: torchvision.transforms.Compose) -> torch.utils.data.Dataset:
+
+    if partition in {'train', 'valid'}:
+
+        if n_folds > 1:  # this is a cross-validation experiment
+
+            dataset = torchvision.datasets.CIFAR10(root=path_data, train=True, download=True, transform=transform)
+            train_fold_indices, valid_fold_indices = default_dataset_cv_split(dataset=dataset, n_folds=n_folds, current_fold_id=current_fold_id, cv_seed=cv_seed)
+
+            if partition == 'train':
+                dataset = torch.utils.data.Subset(dataset, train_fold_indices)
+            elif partition == 'valid':
+                dataset = torch.utils.data.Subset(dataset, valid_fold_indices)
+
+        else:
+            dataset = torchvision.datasets.CIFAR10(root=path_data, train=True if partition == 'train' else False, download=True, transform=transform)
+
+    else:
+        assert partition == 'test'
+        raise NotImplementedError
+
+    return dataset