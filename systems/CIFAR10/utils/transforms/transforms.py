# 
# transforms.py
# 
# Author(s):
# Matteo Spallanzani <spmatteo@iis.ee.ethz.ch>
# 
# Copyright (c) 2020-2021 ETH Zurich.
# 
# Licensed under the Apache License, Version 2.0 (the "License");
# you may not use this file except in compliance with the License.
# You may obtain a copy of the License at
# 
# http://www.apache.org/licenses/LICENSE-2.0
# 
# Unless required by applicable law or agreed to in writing, software
# distributed under the License is distributed on an "AS IS" BASIS,
# WITHOUT WARRANTIES OR CONDITIONS OF ANY KIND, either express or implied.
# See the License for the specific language governing permissions and
# limitations under the License.
# 

import torch
<<<<<<< HEAD
=======

>>>>>>> d5a0b346
from torchvision.transforms import Normalize
from torchvision.transforms import Compose
from torchvision.transforms import RandomHorizontalFlip  # statistical augmentation transforms
from torchvision.transforms import RandomCrop            # "evil" transforms combining statistical augmentation with structural aspects
from torchvision.transforms import ToTensor              # structural transforms
from torchvision.transforms import Lambda

from quantlib.algorithms.pact import PACTAsymmetricAct
from quantlib.algorithms.pact.util import almost_symm_quant



CIFAR10STATS =\
    {
        'normalize':
            {
                'mean': (0.4914, 0.4822, 0.4465),
                'std':  (0.2470, 0.2430, 0.2610)
            },
        'quantize':
            {
                'min': -1.989473,
                'max': 2.130864,
                'eps': 0.016647374257445335
            }
    }

class CIFAR10Normalize(Normalize):
    def __init__(self):
        super(CIFAR10Normalize, self).__init__(**CIFAR10STATS['normalize'])


<<<<<<< HEAD
class CIFAR10NormalizeHomogeneous(Normalize):
    def __init__(self):
        mean = torch.mean(torch.Tensor(CIFAR10STATS['normalize']['mean']))
        std  = torch.mean(torch.Tensor(CIFAR10STATS['normalize']['std']))
        super(CIFAR10NormalizeHomogeneous, self).__init__(mean=mean, std=std)
=======
class CIFAR10AugmentTransform(Compose):

    def __init__(self, augment: bool):

        transforms = []
        if augment:
            transforms.append(RandomCrop(32, padding=4))
            transforms.append(RandomHorizontalFlip())

        transforms.append(ToTensor())
        transforms.append(CIFAR10Normalize())

        super(CIFAR10AugmentTransform, self).__init__(transforms)



# an extended AugmentTransform which can also quantize the normalized input.
# input is fake-quantized for quantize='fake'
# input is integerized for quantize='int'
class CIFAR10PACTQuantTransform(Compose):
    def __init__(self, augment : bool, quantize='none', n_q=256):
        transforms = []
        transforms.append(CIFAR10AugmentTransform(augment))
        if quantize in ['fake', 'int']:
            transforms.append(PACTAsymmetricAct(n_levels=n_q, symm=True, learn_clip=False, init_clip='max', act_kind='identity'))
            quantizer = transforms[-1]
            # set clip_lo to negative max abs of CIFAR10
            maximum_abs = torch.max(torch.tensor([v for v in CIFAR10STATS['quantize'].values()]).abs())
            clip_lo, clip_hi = almost_symm_quant(maximum_abs, n_q)
            quantizer.clip_lo.data = clip_lo
            quantizer.clip_hi.data = clip_hi
            quantizer.started |= True
        if quantize == 'int':
            eps = transforms[-1].get_eps()
            div_by_eps = lambda x: x/eps
            transforms.append(Lambda(div_by_eps))

        super(CIFAR10PACTQuantTransform, self).__init__(transforms)
>>>>>>> d5a0b346
<|MERGE_RESOLUTION|>--- conflicted
+++ resolved
@@ -20,20 +20,7 @@
 # 
 
 import torch
-<<<<<<< HEAD
-=======
-
->>>>>>> d5a0b346
 from torchvision.transforms import Normalize
-from torchvision.transforms import Compose
-from torchvision.transforms import RandomHorizontalFlip  # statistical augmentation transforms
-from torchvision.transforms import RandomCrop            # "evil" transforms combining statistical augmentation with structural aspects
-from torchvision.transforms import ToTensor              # structural transforms
-from torchvision.transforms import Lambda
-
-from quantlib.algorithms.pact import PACTAsymmetricAct
-from quantlib.algorithms.pact.util import almost_symm_quant
-
 
 
 CIFAR10STATS =\
@@ -51,41 +38,40 @@
             }
     }
 
+
 class CIFAR10Normalize(Normalize):
     def __init__(self):
         super(CIFAR10Normalize, self).__init__(**CIFAR10STATS['normalize'])
 
 
-<<<<<<< HEAD
 class CIFAR10NormalizeHomogeneous(Normalize):
     def __init__(self):
         mean = torch.mean(torch.Tensor(CIFAR10STATS['normalize']['mean']))
         std  = torch.mean(torch.Tensor(CIFAR10STATS['normalize']['std']))
         super(CIFAR10NormalizeHomogeneous, self).__init__(mean=mean, std=std)
-=======
-class CIFAR10AugmentTransform(Compose):
 
-    def __init__(self, augment: bool):
+
+# TODO: move the following definition to the VGG topology package
+from torchvision.transforms import Compose
+from torchvision.transforms import Lambda
+
+from quantlib.algorithms.pact import PACTAsymmetricAct
+from quantlib.algorithms.pact.util import almost_symm_quant
+
+from ....CIFAR10.VGG.preprocess import TransformA
+
+
+class CIFAR10PACTQuantTransform(Compose):
+
+    """Extend a CIFAR-10 transform to quantize its outputs.
+
+    The input can be fake-quantized (`quantize == 'fake'`) or true-quantized
+    (`quantize == 'int'`).
+    """
+    def __init__(self, augment: bool, quantize='none', n_q=256):
 
         transforms = []
-        if augment:
-            transforms.append(RandomCrop(32, padding=4))
-            transforms.append(RandomHorizontalFlip())
-
-        transforms.append(ToTensor())
-        transforms.append(CIFAR10Normalize())
-
-        super(CIFAR10AugmentTransform, self).__init__(transforms)
-
-
-
-# an extended AugmentTransform which can also quantize the normalized input.
-# input is fake-quantized for quantize='fake'
-# input is integerized for quantize='int'
-class CIFAR10PACTQuantTransform(Compose):
-    def __init__(self, augment : bool, quantize='none', n_q=256):
-        transforms = []
-        transforms.append(CIFAR10AugmentTransform(augment))
+        transforms.append(TransformA(augment))
         if quantize in ['fake', 'int']:
             transforms.append(PACTAsymmetricAct(n_levels=n_q, symm=True, learn_clip=False, init_clip='max', act_kind='identity'))
             quantizer = transforms[-1]
@@ -100,5 +86,4 @@
             div_by_eps = lambda x: x/eps
             transforms.append(Lambda(div_by_eps))
 
-        super(CIFAR10PACTQuantTransform, self).__init__(transforms)
->>>>>>> d5a0b346
+        super(CIFAR10PACTQuantTransform, self).__init__(transforms)