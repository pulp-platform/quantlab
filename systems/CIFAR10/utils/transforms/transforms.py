--- conflicted
+++ resolved
@@ -21,11 +21,6 @@
 
 import torch
 from torchvision.transforms import Normalize
-
-from torchvision.transforms import Compose
-from torchvision.transforms import RandomHorizontalFlip  # statistical augmentation transforms
-from torchvision.transforms import RandomCrop            # "evil" transforms combining statistical augmentation with structural aspects
-from torchvision.transforms import ToTensor              # structural transforms
 
 
 CIFAR10STATS =\
@@ -55,37 +50,11 @@
         std  = torch.mean(torch.Tensor(CIFAR10STATS['normalize']['std']))
         super(CIFAR10NormalizeHomogeneous, self).__init__(mean=mean, std=std)
 
-class TransformA(Compose):
-    r"""CIFAR10 normalizing transform with optional augmentation. Uses per-channel
-    normalization parameters.
-    """
-    def __init__(self, augment: bool, crop_size : int = 32, padding : int = 4):
 
-        transforms = []
-        if augment:
-            transforms.append(RandomCrop(crop_size, padding=padding))
-            transforms.append(RandomHorizontalFlip())
+# TODO: move the following definition to the VGG topology package
+from torchvision.transforms import Compose
+from torchvision.transforms import Lambda
 
-<<<<<<< HEAD
-        transforms.append(ToTensor())
-        transforms.append(CIFAR10Normalize())
-
-        super(TransformA, self).__init__(transforms)
-
-class TransformB(Compose):
-    r"""CIFAR10 normalizing transform with optional augmentation. Uses homogeneous
-    normalization parameters instead of per-channel parameters.
-    """
-    def __init__(self, augment: bool, crop_size : int = 32, padding : int = 4):
-
-        transforms = []
-        if augment:
-            transforms.append(RandomCrop(crop_size, padding=padding))
-            transforms.append(RandomHorizontalFlip())
-
-        transforms.append(ToTensor())
-        transforms.append(CIFAR10NormalizeHomogeneous())
-=======
 # from quantlib.algorithms.pact import PACTAsymmetricAct
 # from quantlib.algorithms.pact.util import almost_symm_quant
 
@@ -106,9 +75,7 @@
         transforms.append(CIFAR10Normalize())
 
         super(TransformA, self).__init__(transforms)
->>>>>>> 7f71088a
 
-        super(TransformB, self).__init__(transforms)
 
 class CIFAR10PACTQuantTransform(Compose):
 
@@ -117,10 +84,10 @@
     The input can be fake-quantized (`quantize == 'fake'`) or true-quantized
     (`quantize == 'int'`).
     """
-    def __init__(self, augment: bool, crop_size : int = 32, padding : int = 4, quantize='none', n_q=256):
+    def __init__(self, augment: bool, quantize='none', n_q=256):
 
         transforms = []
-        transforms.append(TransformA(augment, crop_size=crop_size, padding=padding))
+        transforms.append(TransformA(augment))
         if quantize in ['fake', 'int']:
             transforms.append(PACTAsymmetricAct(n_levels=n_q, symm=True, learn_clip=False, init_clip='max', act_kind='identity'))
             quantizer = transforms[-1]
