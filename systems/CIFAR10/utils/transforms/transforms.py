# 
# transforms.py
# 
# Author(s):
# Matteo Spallanzani <spmatteo@iis.ee.ethz.ch>
# 
# Copyright (c) 2020-2021 ETH Zurich.
# 
# Licensed under the Apache License, Version 2.0 (the "License");
# you may not use this file except in compliance with the License.
# You may obtain a copy of the License at
# 
# http://www.apache.org/licenses/LICENSE-2.0
# 
# Unless required by applicable law or agreed to in writing, software
# distributed under the License is distributed on an "AS IS" BASIS,
# WITHOUT WARRANTIES OR CONDITIONS OF ANY KIND, either express or implied.
# See the License for the specific language governing permissions and
# limitations under the License.
#

from typing import Union, Optional

import torch
from torch import nn
from torchvision.transforms import Normalize

from torchvision.transforms import Compose
<<<<<<< HEAD
from torchvision.transforms import RandomHorizontalFlip  # statistical
# augmentation transforms
from torchvision.transforms import Lambda
from torchvision.transforms import RandomCrop            # "evil" transforms combining statistical augmentation with structural aspects
from torchvision.transforms import ToTensor              # structural transforms

from quantlib.algorithms.pact import PACTAsymmetricAct
from quantlib.algorithms.pact.util import almost_symm_quant
=======
from torchvision.transforms import RandomHorizontalFlip  # statistical augmentation transforms
from torchvision.transforms import RandomCrop            # "evil" transforms combining statistical augmentation with structural aspects
from torchvision.transforms import ToTensor              # structural transforms

>>>>>>> 5768e6ea

CIFAR10STATS =\
    {
        'normalize':
            {
                'mean': (0.4914, 0.4822, 0.4465),
                'std':  (0.2470, 0.2430, 0.2610)
            },
        'quantize':
            {
                'min': -1.989473,
                'max': 2.130864,
                'eps': 0.016647374257445335
            }
    }


class CIFAR10Normalize(Normalize):
    def __init__(self):
        super(CIFAR10Normalize, self).__init__(**CIFAR10STATS['normalize'])


class CIFAR10NormalizeHomogeneous(Normalize):
    def __init__(self):
        mean = torch.mean(torch.Tensor(CIFAR10STATS['normalize']['mean']))
        std  = torch.mean(torch.Tensor(CIFAR10STATS['normalize']['std']))
        super(CIFAR10NormalizeHomogeneous, self).__init__(mean=mean, std=std)

class TransformA(Compose):
    r"""CIFAR10 normalizing transform with optional augmentation. Uses per-channel
    normalization parameters.
    """
    def __init__(self, augment: bool, crop_size : int = 32, padding : int = 4):

        transforms = []
        if augment:
            transforms.append(RandomCrop(crop_size, padding=padding))
            transforms.append(RandomHorizontalFlip())

        transforms.append(ToTensor())
        transforms.append(CIFAR10Normalize())

        super(TransformA, self).__init__(transforms)

class TransformB(Compose):
    r"""CIFAR10 normalizing transform with optional augmentation. Uses homogeneous
    normalization parameters instead of per-channel parameters.
    """
    def __init__(self, augment: bool, crop_size : int = 32, padding : int = 4):

        transforms = []
        if augment:
            transforms.append(RandomCrop(crop_size, padding=padding))
            transforms.append(RandomHorizontalFlip())

        transforms.append(ToTensor())
        transforms.append(CIFAR10NormalizeHomogeneous())

        super(TransformB, self).__init__(transforms)

class CIFAR10PACTQuantTransform(Compose):

    """Extend a CIFAR-10 transform to quantize its outputs.

    The input can be fake-quantized (`quantize == 'fake'`) or true-quantized
    (`quantize == 'int'`).
    """
<<<<<<< HEAD
    def __init__(self, augment: bool, crop_size : int = 32, padding : int = 4, quantize='none', n_q=256, pad_channels : Optional[int] = None, clip : bool = False):
=======
    def __init__(self, augment: bool, crop_size : int = 32, padding : int = 4, quantize='none', n_q=256):
>>>>>>> 5768e6ea

        transforms = []
        transforms.append(TransformA(augment, crop_size=crop_size, padding=padding))
        if quantize in ['fake', 'int']:
            transforms.append(PACTAsymmetricAct(n_levels=n_q, symm=True, learn_clip=False, init_clip='max', act_kind='identity'))
            quantizer = transforms[-1]
            # set clip_lo to negative max abs of CIFAR10
            maximum_abs = torch.max(torch.tensor([v for v in CIFAR10STATS['quantize'].values()]).abs())
            clip_lo, clip_hi = almost_symm_quant(maximum_abs, n_q)
            quantizer.clip_lo.data = clip_lo
            quantizer.clip_hi.data = clip_hi
            quantizer.started |= True
        if quantize == 'int':
            eps = transforms[-1].get_eps()
            div_by_eps = lambda x: x/eps
            transforms.append(Lambda(div_by_eps))
        if pad_channels is not None and pad_channels != 3:
            assert pad_channels > 3, "Can't pad CIFAR10 data to <3 channels!"
            pad_img = lambda x: nn.functional.pad(x, (0,0,0,0,0,pad_channels-3), mode='constant', value=0.)
            transforms.append(Lambda(pad_img))
        if clip:
            do_clip = lambda x: nn.functional.relu(x)
            transforms.append(Lambda(do_clip))

        super(CIFAR10PACTQuantTransform, self).__init__(transforms)<|MERGE_RESOLUTION|>--- conflicted
+++ resolved
@@ -26,21 +26,13 @@
 from torchvision.transforms import Normalize
 
 from torchvision.transforms import Compose
-<<<<<<< HEAD
-from torchvision.transforms import RandomHorizontalFlip  # statistical
-# augmentation transforms
+from torchvision.transforms import RandomHorizontalFlip  # statistical augmentation transforms
 from torchvision.transforms import Lambda
 from torchvision.transforms import RandomCrop            # "evil" transforms combining statistical augmentation with structural aspects
 from torchvision.transforms import ToTensor              # structural transforms
 
 from quantlib.algorithms.pact import PACTAsymmetricAct
 from quantlib.algorithms.pact.util import almost_symm_quant
-=======
-from torchvision.transforms import RandomHorizontalFlip  # statistical augmentation transforms
-from torchvision.transforms import RandomCrop            # "evil" transforms combining statistical augmentation with structural aspects
-from torchvision.transforms import ToTensor              # structural transforms
-
->>>>>>> 5768e6ea
 
 CIFAR10STATS =\
     {
@@ -108,11 +100,7 @@
     The input can be fake-quantized (`quantize == 'fake'`) or true-quantized
     (`quantize == 'int'`).
     """
-<<<<<<< HEAD
     def __init__(self, augment: bool, crop_size : int = 32, padding : int = 4, quantize='none', n_q=256, pad_channels : Optional[int] = None, clip : bool = False):
-=======
-    def __init__(self, augment: bool, crop_size : int = 32, padding : int = 4, quantize='none', n_q=256):
->>>>>>> 5768e6ea
 
         transforms = []
         transforms.append(TransformA(augment, crop_size=crop_size, padding=padding))
