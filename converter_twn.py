--- conflicted
+++ resolved
@@ -93,12 +93,8 @@
 
     return new_img
 
-<<<<<<< HEAD
-
-=======
 #valid values:
 # 'int8', 'uint8' or 'float'
->>>>>>> d9fd3d8f
 input_type = 'float'
 output_dir = 'trialVGG'
 tq_net, fq_net, export_net, data_out_dir = compile_vgg(net, output_dir=output_dir, input_type=input_type)
